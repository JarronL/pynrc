--- conflicted
+++ resolved
@@ -172,11 +172,7 @@
     from ..nrc_utils import get_detname
 
     # Get detector name returns NRCA1, NRCB1, NRCA5, etc
-<<<<<<< HEAD
-    detname = get_detname(detid)
-=======
     detname = get_detname(detid, use_long=False)
->>>>>>> c82c031f
     if 'NRC' in detname:
         detname = detname[3:]
 
