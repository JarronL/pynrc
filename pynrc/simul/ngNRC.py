--- conflicted
+++ resolved
@@ -82,13 +82,8 @@
         name that exists within the observation. Only that aperture will
         be simulated.
     filter : None or str
-<<<<<<< HEAD
         Specify a filter or list of filters within observation to be simulated. 
         Can be combined with `detname` and `apname` keywords.
-=======
-        Specify a filter within observation to be simulated. Can be combined
-        with `detname` and `apname` keywords. 
->>>>>>> 2427eefb
     visit_id : None or str
         Specify the visit ID to simulate. Should have the form "ABC:XYZ",
         or "ObsNum:VisitNum" (e.g., "005:001" for observation 5, visit 1).
@@ -578,7 +573,7 @@
                                                          wfe_drift=wfe_drift_exp)
 
                         # return nrc, obs_params['pa_v3'],idl_off,wfe_drift_exp
-                        
+
                         # Create slope image from HCI observation
                         # Only add if a stellar source was included
                         if is_hci and (sp_star is not None):
